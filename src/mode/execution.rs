--- conflicted
+++ resolved
@@ -5,10 +5,7 @@
 use tokio::sync::mpsc::channel;
 
 use lunatic_distributed::{
-<<<<<<< HEAD
     connection::new_quic_client,
-=======
->>>>>>> c37e43db
     control::{self, server::control_server},
     distributed::{self, server::ServerCtx},
 };
@@ -18,10 +15,8 @@
 };
 use lunatic_process_api::ProcessConfigCtx;
 use lunatic_runtime::{DefaultProcessConfig, DefaultProcessState};
-<<<<<<< HEAD
+
 use uuid::Uuid;
-=======
->>>>>>> c37e43db
 
 pub(crate) async fn execute() -> Result<()> {
     env_logger::Builder::from_env(env_logger::Env::default().default_filter_or("warn")).init();
@@ -59,7 +54,6 @@
                 .requires("control"),
         )
         .arg(
-<<<<<<< HEAD
             Arg::new("test_ca")
                 .long("test-ca")
                 .help("Use test Certificate Authority for bootstrapping QUIC connections.")
@@ -86,12 +80,6 @@
                 .long("no-entry")
                 .help("If provided will join other nodes, but not require a .wasm entry file")
                 .required_unless_present("wasm")
-=======
-            Arg::new("no_entry")
-                .long("no-entry")
-                .help("If provided will join other nodes, but not require a .wasm entry file")
-                .requires("node"),
->>>>>>> c37e43db
         ).arg(
             Arg::new("bench")
                 .long("bench")
@@ -115,17 +103,13 @@
         )
         .get_matches();
 
-<<<<<<< HEAD
     if args.is_present("test_ca") {
         log::warn!("Do not use test Certificate Authority in production!")
     }
-=======
->>>>>>> c37e43db
     // Run control server
     if args.is_present("control_server") {
         if let Some(control_address) = args.value_of("control") {
             // TODO unwrap, better message
-<<<<<<< HEAD
             let ca_cert = lunatic_distributed::control::server::root_cert(
                 args.is_present("test_ca"),
                 args.value_of("ca_cert"),
@@ -133,9 +117,6 @@
             )
             .unwrap();
             tokio::task::spawn(control_server(control_address.parse().unwrap(), ca_cert));
-=======
-            tokio::task::spawn(control_server(control_address.parse().unwrap()));
->>>>>>> c37e43db
         }
     }
 
@@ -151,7 +132,6 @@
     {
         // TODO unwrap, better message
         let node_address = node_address.parse().unwrap();
-<<<<<<< HEAD
         let node_name = Uuid::new_v4().to_string();
         let control_address = control_address.parse().unwrap();
         let ca_cert = lunatic_distributed::distributed::server::root_cert(
@@ -172,21 +152,10 @@
         .await?;
         let distributed_client =
             distributed::Client::new(node_id, control_client.clone(), quic_client.clone()).await?;
-=======
-        let control_address = control_address.parse().unwrap();
-        let (node_id, control_client) =
-            control::Client::register(node_address, control_address).await?;
-        let node_client = distributed::Client::new(node_id, control_client.clone()).await?;
->>>>>>> c37e43db
-
         let dist = lunatic_distributed::DistributedProcessState::new(
             node_id,
             control_client.clone(),
-<<<<<<< HEAD
             distributed_client,
-=======
-            node_client,
->>>>>>> c37e43db
         )
         .await?;
 
@@ -198,11 +167,8 @@
                 runtime: runtime.clone(),
             },
             node_address,
-<<<<<<< HEAD
             signed_cert_pem,
             node_cert.serialize_private_key_pem(),
-=======
->>>>>>> c37e43db
         ));
 
         log::info!("Registration successful, node id {}", node_id);
@@ -222,7 +188,6 @@
         // Path to wasm file
         let path = args.value_of("wasm").unwrap();
         let path = Path::new(path);
-<<<<<<< HEAD
 
         // Set correct command line arguments for the guest
         let filename = path.file_name().unwrap().to_string_lossy().to_string();
@@ -266,51 +231,6 @@
         )
         .unwrap();
 
-=======
-
-        // Set correct command line arguments for the guest
-        let filename = path.file_name().unwrap().to_string_lossy().to_string();
-        let mut wasi_args = vec![filename];
-        let wasm_args = args
-            .values_of("wasm_args")
-            .unwrap_or_default()
-            .map(|arg| arg.to_string());
-        wasi_args.extend(wasm_args);
-        if args.is_present("bench") {
-            wasi_args.push("--bench".to_owned());
-        }
-        config.set_command_line_arguments(wasi_args);
-
-        // Inherit environment variables
-        config.set_environment_variables(env::vars().collect());
-
-        // Always preopen the current dir
-        config.preopen_dir(".");
-        if let Some(dirs) = args.values_of("dir") {
-            for dir in dirs {
-                config.preopen_dir(dir);
-            }
-        }
-
-        // Spawn main process
-        let module = fs::read(path)?;
-        let module: RawWasm = if let Some(dist) = distributed_state.as_ref() {
-            dist.control.add_module(module).await?
-        } else {
-            module.into()
-        };
-        let module = runtime.compile_module::<DefaultProcessState>(module)?;
-        let state = DefaultProcessState::new(
-            env.clone(),
-            distributed_state,
-            runtime.clone(),
-            module.clone(),
-            Arc::new(config),
-            Default::default(),
-        )
-        .unwrap();
-
->>>>>>> c37e43db
         let (task, _) = env
             .spawn_wasm(runtime, module, state, "_start", Vec::new(), None)
             .await
