use std::fmt::Debug;
use std::sync::Arc;

use anyhow::Result;
use dashmap::DashMap;
use hash_map_id::HashMapId;
use lunatic_distributed::DistributedProcessState;
use lunatic_distributed_api::DistributedCtx;
use lunatic_error_api::{ErrorCtx, ErrorResource};
use lunatic_networking_api::dns::DnsIterator;
use lunatic_networking_api::{NetworkingCtx, TcpConnection};
use lunatic_process::config::ProcessConfig;
use lunatic_process::env::Environment;
use lunatic_process::runtimes::wasmtime::{WasmtimeCompiledModule, WasmtimeRuntime};
use lunatic_process::state::{ConfigResources, ProcessState};
use lunatic_process::{mailbox::MessageMailbox, message::Message, Signal};
use lunatic_process_api::ProcessCtx;
use lunatic_stdout_capture::StdoutCapture;
use lunatic_wasi_api::{build_wasi, LunaticWasiCtx};
use tokio::net::{TcpListener, UdpSocket};
use tokio::sync::mpsc::{unbounded_channel, UnboundedReceiver, UnboundedSender};
use tokio::sync::Mutex;
use wasmtime::{Linker, ResourceLimiter};
use wasmtime_wasi::WasiCtx;

use crate::DefaultProcessConfig;

pub struct DefaultProcessState {
    // Process id
    pub(crate) id: u64,
    pub(crate) environment: Environment,
    pub(crate) distributed: Option<DistributedProcessState>,
    // The WebAssembly runtime
    runtime: Option<WasmtimeRuntime>,
    // The module that this process was spawned from
    module: Option<WasmtimeCompiledModule<Self>>,
    // The process configuration
    config: Arc<DefaultProcessConfig>,
    // A space that can be used to temporarily store messages when sending or receiving them.
    // Messages can contain resources that need to be added across multiple host. Likewise,
    // receiving messages is done in two steps, first the message size is returned to allow the
    // guest to reserve enough space and then the it's received. Both of those actions use
    // `message` as a temp space to store messages across host calls.
    message: Option<Message>,
    // Signals sent to the mailbox
    signal_mailbox: (
        UnboundedSender<Signal>,
        Arc<Mutex<UnboundedReceiver<Signal>>>,
    ),
    // Messages sent to the process
    message_mailbox: MessageMailbox,
    // Resources
    resources: Resources,
    // WASI
    wasi: WasiCtx,
    // WASI stdout stream
    wasi_stdout: Option<StdoutCapture>,
    // WASI stderr stream
    wasi_stderr: Option<StdoutCapture>,
    // Set to true if the WASM module has been instantiated
    initialized: bool,
    // Shared process registry
    registry: Arc<DashMap<String, (u64, u64)>>,
}

impl DefaultProcessState {
    pub fn new(
        environment: Environment,
        distributed: Option<DistributedProcessState>,
        runtime: WasmtimeRuntime,
        module: WasmtimeCompiledModule<Self>,
        config: Arc<DefaultProcessConfig>,
        registry: Arc<DashMap<String, (u64, u64)>>,
    ) -> Result<Self> {
        let signal_mailbox = unbounded_channel();
        let signal_mailbox = (signal_mailbox.0, Arc::new(Mutex::new(signal_mailbox.1)));
        let message_mailbox = MessageMailbox::default();
        let state = Self {
            id: environment.get_next_process_id(),
            environment,
            distributed,
            runtime: Some(runtime),
            module: Some(module),
            config: config.clone(),
            message: None,
            signal_mailbox,
            message_mailbox,
            resources: Resources::default(),
            wasi: build_wasi(
                Some(config.command_line_arguments()),
                Some(config.environment_variables()),
                config.preopened_dirs(),
            )?,
            wasi_stdout: None,
            wasi_stderr: None,
            initialized: false,
            registry,
        };
        Ok(state)
    }
}

impl ProcessState for DefaultProcessState {
    type Config = DefaultProcessConfig;

    fn new_state(
        &self,
        module: WasmtimeCompiledModule<Self>,
        config: Arc<DefaultProcessConfig>,
    ) -> Result<Self> {
        let signal_mailbox = unbounded_channel();
        let signal_mailbox = (signal_mailbox.0, Arc::new(Mutex::new(signal_mailbox.1)));
        let message_mailbox = MessageMailbox::default();
        let state = Self {
            id: self.environment.get_next_process_id(),
            environment: self.environment.clone(),
            distributed: self.distributed.clone(),
            runtime: self.runtime.clone(),
            module: Some(module),
            config: config.clone(),
            message: None,
            signal_mailbox,
            message_mailbox,
            resources: Resources::default(),
            wasi: build_wasi(
                Some(config.command_line_arguments()),
                Some(config.environment_variables()),
                config.preopened_dirs(),
            )?,
            wasi_stdout: None,
            wasi_stderr: None,
            initialized: false,
            registry: self.registry.clone(),
        };
        Ok(state)
    }

    fn state_for_instantiation() -> Self {
        let config = DefaultProcessConfig::default();
        let signal_mailbox = unbounded_channel();
        let signal_mailbox = (signal_mailbox.0, Arc::new(Mutex::new(signal_mailbox.1)));
        let message_mailbox = MessageMailbox::default();
        Self {
            id: 1,
            environment: Environment::new(0),
            distributed: None,
            runtime: None,
            module: None,
            registry: Default::default(),
            config: Arc::new(config.clone()),
            message: None,
            signal_mailbox,
            message_mailbox,
            resources: Resources::default(),
            wasi: build_wasi(
                Some(config.command_line_arguments()),
                Some(config.environment_variables()),
                config.preopened_dirs(),
            )
            .unwrap(),
            wasi_stdout: None,
            wasi_stderr: None,
            initialized: false,
        }
    }

    fn register(linker: &mut Linker<Self>) -> Result<()> {
        lunatic_error_api::register(linker)?;
        lunatic_process_api::register(linker)?;
        lunatic_messaging_api::register(linker)?;
        lunatic_networking_api::register(linker)?;
        lunatic_version_api::register(linker)?;
        lunatic_wasi_api::register(linker)?;
        lunatic_registry_api::register(linker)?;
        lunatic_distributed_api::register(linker)?;
        Ok(())
    }

    fn initialize(&mut self) {
        self.initialized = true;
    }

    fn is_initialized(&self) -> bool {
        self.initialized
    }

    fn runtime(&self) -> &WasmtimeRuntime {
        self.runtime.as_ref().unwrap()
    }

    fn config(&self) -> &Arc<DefaultProcessConfig> {
        &self.config
    }

    fn module(&self) -> &WasmtimeCompiledModule<Self> {
        self.module.as_ref().unwrap()
    }

    fn id(&self) -> u64 {
        self.id
    }

<<<<<<< HEAD
    fn node_id(&self) -> u64 {
        0 // TODO
    }

    fn signal_mailbox(
        &self,
    ) -> &(
        UnboundedSender<Signal>,
        Arc<Mutex<UnboundedReceiver<Signal>>>,
    ) {
=======
    fn signal_mailbox(&self) -> &(Sender<Signal>, Receiver<Signal>) {
>>>>>>> 46200f46
        &self.signal_mailbox
    }

    fn message_mailbox(&self) -> &MessageMailbox {
        &self.message_mailbox
    }

    fn config_resources(&self) -> &ConfigResources<<DefaultProcessState as ProcessState>::Config> {
        &self.resources.configs
    }

    fn config_resources_mut(
        &mut self,
    ) -> &mut ConfigResources<<DefaultProcessState as ProcessState>::Config> {
        &mut self.resources.configs
    }

    fn registry(&self) -> &Arc<DashMap<String, (u64, u64)>> {
        &self.registry
    }
}

impl Debug for DefaultProcessState {
    fn fmt(&self, f: &mut std::fmt::Formatter<'_>) -> std::fmt::Result {
        f.debug_struct("State")
            .field("process", &self.resources)
            .finish()
    }
}

// Limit the maximum memory of the process depending on the environment it was spawned in.
impl ResourceLimiter for DefaultProcessState {
    fn memory_growing(&mut self, _current: usize, desired: usize, _maximum: Option<usize>) -> bool {
        desired <= self.config().get_max_memory()
    }

    fn table_growing(&mut self, _current: u32, desired: u32, _maximum: Option<u32>) -> bool {
        desired < 100_000
    }

    // Allow one instance per store
    fn instances(&self) -> usize {
        1
    }

    // Allow one table per store
    fn tables(&self) -> usize {
        1
    }

    // Allow one memory per store
    fn memories(&self) -> usize {
        1
    }
}

impl ErrorCtx for DefaultProcessState {
    fn error_resources(&self) -> &ErrorResource {
        &self.resources.errors
    }

    fn error_resources_mut(&mut self) -> &mut ErrorResource {
        &mut self.resources.errors
    }
}

impl ProcessCtx<DefaultProcessState> for DefaultProcessState {
    fn mailbox(&mut self) -> &mut MessageMailbox {
        &mut self.message_mailbox
    }

    fn message_scratch_area(&mut self) -> &mut Option<Message> {
        &mut self.message
    }

    fn module_resources(&self) -> &lunatic_process_api::ModuleResources<DefaultProcessState> {
        &self.resources.modules
    }

    fn module_resources_mut(
        &mut self,
    ) -> &mut lunatic_process_api::ModuleResources<DefaultProcessState> {
        &mut self.resources.modules
    }

    fn environment(&self) -> &lunatic_process::env::Environment {
        &self.environment
    }
}

impl NetworkingCtx for DefaultProcessState {
    fn tcp_listener_resources(&self) -> &lunatic_networking_api::TcpListenerResources {
        &self.resources.tcp_listeners
    }

    fn tcp_listener_resources_mut(&mut self) -> &mut lunatic_networking_api::TcpListenerResources {
        &mut self.resources.tcp_listeners
    }

    fn tcp_stream_resources(&self) -> &lunatic_networking_api::TcpStreamResources {
        &self.resources.tcp_streams
    }

    fn tcp_stream_resources_mut(&mut self) -> &mut lunatic_networking_api::TcpStreamResources {
        &mut self.resources.tcp_streams
    }

    fn udp_resources(&self) -> &lunatic_networking_api::UdpResources {
        &self.resources.udp_sockets
    }

    fn udp_resources_mut(&mut self) -> &mut lunatic_networking_api::UdpResources {
        &mut self.resources.udp_sockets
    }

    fn dns_resources(&self) -> &lunatic_networking_api::DnsResources {
        &self.resources.dns_iterators
    }

    fn dns_resources_mut(&mut self) -> &mut lunatic_networking_api::DnsResources {
        &mut self.resources.dns_iterators
    }
}

impl LunaticWasiCtx for DefaultProcessState {
    fn wasi(&self) -> &WasiCtx {
        &self.wasi
    }

    fn wasi_mut(&mut self) -> &mut WasiCtx {
        &mut self.wasi
    }

    // Redirect the stdout stream
    fn set_stdout(&mut self, stdout: StdoutCapture) {
        self.wasi_stdout = Some(stdout.clone());
        self.wasi.set_stdout(Box::new(stdout));
    }

    // Redirect the stderr stream
    fn set_stderr(&mut self, stderr: StdoutCapture) {
        self.wasi_stderr = Some(stderr.clone());
        self.wasi.set_stderr(Box::new(stderr));
    }

    fn get_stdout(&self) -> Option<&StdoutCapture> {
        self.wasi_stdout.as_ref()
    }

    fn get_stderr(&self) -> Option<&StdoutCapture> {
        self.wasi_stderr.as_ref()
    }
}

#[derive(Default, Debug)]
pub(crate) struct Resources {
    pub(crate) configs: HashMapId<DefaultProcessConfig>,
    pub(crate) modules: HashMapId<WasmtimeCompiledModule<DefaultProcessState>>,
    pub(crate) dns_iterators: HashMapId<DnsIterator>,
    pub(crate) tcp_listeners: HashMapId<TcpListener>,
    pub(crate) tcp_streams: HashMapId<Arc<TcpConnection>>,
    pub(crate) udp_sockets: HashMapId<Arc<UdpSocket>>,
    pub(crate) errors: HashMapId<anyhow::Error>,
}

impl DistributedCtx for DefaultProcessState {
    fn distributed_mut(&mut self) -> Result<&mut DistributedProcessState> {
        match self.distributed.as_mut() {
            Some(d) => Ok(d),
            None => Err(anyhow::anyhow!("Distributed is not initialized")),
        }
    }

    fn distributed(&self) -> Result<&DistributedProcessState> {
        match self.distributed.as_ref() {
            Some(d) => Ok(d),
            None => Err(anyhow::anyhow!("Distributed is not initialized")),
        }
    }
}

mod tests {

    #[tokio::test]
    async fn import_filter_signature_matches() {
        use crate::state::DefaultProcessState;
        use crate::DefaultProcessConfig;
        use lunatic_process::runtimes::wasmtime::WasmtimeRuntime;
        use std::sync::Arc;

        // The default configuration includes both, the "lunatic::*" and "wasi_*" namespaces.
        let config = DefaultProcessConfig::default();

        // Create wasmtime runtime
        let mut wasmtime_config = wasmtime::Config::new();
        wasmtime_config.async_support(true).consume_fuel(true);
        let runtime = WasmtimeRuntime::new(&wasmtime_config).unwrap();

        let raw_module = wat::parse_file("./wat/all_imports.wat").unwrap();
        let module = runtime.compile_module(raw_module.into()).unwrap();
        let env = lunatic_process::env::Environment::new(0);
        let registry = Arc::new(dashmap::DashMap::new());
        let state = DefaultProcessState::new(
            env.clone(),
            None,
            runtime.clone(),
            module.clone(),
            Arc::new(config),
            registry,
        )
        .unwrap();

        env.spawn_wasm(runtime, module, state, "hello", Vec::new(), None)
            .await
            .unwrap();
    }
}<|MERGE_RESOLUTION|>--- conflicted
+++ resolved
@@ -200,20 +200,12 @@
         self.id
     }
 
-<<<<<<< HEAD
-    fn node_id(&self) -> u64 {
-        0 // TODO
-    }
-
     fn signal_mailbox(
         &self,
     ) -> &(
         UnboundedSender<Signal>,
         Arc<Mutex<UnboundedReceiver<Signal>>>,
     ) {
-=======
-    fn signal_mailbox(&self) -> &(Sender<Signal>, Receiver<Signal>) {
->>>>>>> 46200f46
         &self.signal_mailbox
     }
 
