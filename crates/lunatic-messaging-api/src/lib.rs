use std::{
    convert::TryInto,
    future::Future,
    io::{Read, Write},
    time::Duration,
};

use anyhow::Result;
use lunatic_common_api::{get_memory, IntoTrap};
use lunatic_networking_api::NetworkingCtx;
use lunatic_process_api::ProcessCtx;
use wasmtime::{Caller, Linker, Trap};

use lunatic_process::{
    message::{DataMessage, Message},
    state::ProcessState,
    Signal,
};

// Register the mailbox APIs to the linker
pub fn register<T: ProcessState + ProcessCtx<T> + NetworkingCtx + Send + 'static>(
    linker: &mut Linker<T>,
) -> Result<()> {
    linker.func_wrap("lunatic::message", "create_data", create_data)?;
    linker.func_wrap("lunatic::message", "write_data", write_data)?;
    linker.func_wrap("lunatic::message", "read_data", read_data)?;
    linker.func_wrap("lunatic::message", "seek_data", seek_data)?;
    linker.func_wrap("lunatic::message", "get_tag", get_tag)?;
    linker.func_wrap("lunatic::message", "data_size", data_size)?;
    linker.func_wrap("lunatic::message", "push_tcp_stream", push_tcp_stream)?;
    linker.func_wrap("lunatic::message", "take_tcp_stream", take_tcp_stream)?;
    linker.func_wrap("lunatic::message", "send", send)?;
    linker.func_wrap2_async(
        "lunatic::message",
        "send_receive_skip_search",
        send_receive_skip_search,
    )?;
    linker.func_wrap3_async("lunatic::message", "receive", receive)?;
    linker.func_wrap("lunatic::message", "push_udp_socket", push_udp_socket)?;
    linker.func_wrap("lunatic::message", "take_udp_socket", take_udp_socket)?;

    Ok(())
}

// There are two kinds of messages a lunatic process can receive:
//
// 1. **Data message** that contains a buffer of raw `u8` data and host side resources.
// 2. **LinkDied message**, representing a `LinkDied` signal that was turned into a message. The
//    process can control if when a link dies the process should die too, or just receive a
//    `LinkDied` message notifying it about the link's death.
//
// All messages have a `tag` allowing for selective receives. If there are already messages in the
// receiving queue, they will be first searched for a specific tag and the first match returned.
// Tags are just `i64` values, and a value of 0 indicates no-tag, meaning that it matches all
// messages.
//
// # Data messages
//
// Data messages can be created from inside a process and sent to others.
//
// They consists of two parts:
// * A buffer of raw data
// * An collection of resources
//
// If resources are sent between processes, their ID changes. The resource ID can for example
// be already taken in the receiving process. So we need a way to communicate the new ID on the
// receiving end.
//
// When the `create_data(tag, capacity)` function is called an empty message is allocated and both
// parts (buffer and resources) can be modified before it's sent to another process. If a new
// resource is added to the message, the index inside of the message is returned. This information
// can be now serialized inside the raw data buffer in some way.
//
// E.g. Serializing a structure like this:
//
// struct A {
//     a: String,
//     b: Process,
//     c: i32,
//     d: TcpStream
// }
//
// can be done by creating a new data message with `create_data(tag, capacity)`. `capacity` can
// be used as a hint to the host to pre-reserve the right buffer size. After a message is created,
// all the resources can be added to it with `add_*`, in this case the fields `b` & `d`. The
// returned values will be the indexes inside the message.
//
// Now the struct can be serialized for example into something like this:
//
// ["Some string" | [resource 0] | i32 value | [resource 1] ]
//
// [resource 0] & [resource 1] are just encoded as 0 and 1 u64 values, representing their index
// in the message. Now the message can be sent to another process with `send`.
//
// An important limitation here is that messages can only be worked on one at a time. If we
// called `create_data` again before sending the message, the current buffer and resources
// would be dropped.
//
// On the receiving side, first the `receive(tag)` function must be called. If `tag` has a value
// different from 0, the function will only return messages that have the specific `tag`. Once
// a message is received, we can read from its buffer or extract resources from it.
//
// This can be a bit confusing, because resources are just IDs (u64 values) themselves. But we
// still need to serialize them into different u64 values. Resources are inherently bound to a
// process and you can't access another resource just by guessing an ID from another process.
// The process of sending them around needs to be explicit.
//
// This API was designed around the idea that most guest languages will use some serialization
// library and turning resources into indexes is a way of serializing. The same is true for
// deserializing them on the receiving side, when an index needs to be turned into an actual
// resource ID.

// Creates a new data message.
//
// This message is intended to be modified by other functions in this namespace. Once
// `lunatic::message::send` is called it will be sent to another process.
//
// Arguments:
// * tag - An identifier that can be used for selective receives. If value is 0, no tag is used.
// * buffer_capacity - A hint to the message to pre-allocate a large enough buffer for writes.
fn create_data<T: ProcessState + ProcessCtx<T>>(
    mut caller: Caller<T>,
    tag: i64,
    buffer_capacity: u64,
) {
    let tag = match tag {
        0 => None,
        tag => Some(tag),
    };
    let message = DataMessage::new(tag, buffer_capacity as usize);
    caller
        .data_mut()
        .message_scratch_area()
        .replace(Message::Data(message));
}

// Writes some data into the message buffer and returns how much data is written in bytes.
//
// Traps:
// * If any memory outside the guest heap space is referenced.
// * If it's called without a data message being inside of the scratch area.
fn write_data<T: ProcessState + ProcessCtx<T>>(
    mut caller: Caller<T>,
    data_ptr: u32,
    data_len: u32,
) -> Result<u32, Trap> {
    let memory = get_memory(&mut caller)?;
    let mut message = caller
        .data_mut()
        .message_scratch_area()
        .take()
        .or_trap("lunatic::message::write_data")?;
    let buffer = memory
        .data(&caller)
        .get(data_ptr as usize..(data_ptr as usize + data_len as usize))
        .or_trap("lunatic::message::write_data")?;
    let bytes = match &mut message {
        Message::Data(data) => data.write(buffer).or_trap("lunatic::message::write_data")?,
        Message::LinkDied(_) => {
            return Err(Trap::new("Unexpected `Message::LinkDied` in scratch area"))
        }
    };
    // Put message back after writing to it.
    caller.data_mut().message_scratch_area().replace(message);

    Ok(bytes as u32)
}

// Reads some data from the message buffer and returns how much data is read in bytes.
//
// Traps:
// * If any memory outside the guest heap space is referenced.
// * If it's called without a data message being inside of the scratch area.
fn read_data<T: ProcessState + ProcessCtx<T>>(
    mut caller: Caller<T>,
    data_ptr: u32,
    data_len: u32,
) -> Result<u32, Trap> {
    let memory = get_memory(&mut caller)?;
    let mut message = caller
        .data_mut()
        .message_scratch_area()
        .take()
        .or_trap("lunatic::message::read_data")?;
    let buffer = memory
        .data_mut(&mut caller)
        .get_mut(data_ptr as usize..(data_ptr as usize + data_len as usize))
        .or_trap("lunatic::message::read_data")?;
    let bytes = match &mut message {
        Message::Data(data) => data.read(buffer).or_trap("lunatic::message::read_data")?,
        Message::LinkDied(_) => {
            return Err(Trap::new("Unexpected `Message::LinkDied` in scratch area"))
        }
    };
    // Put message back after reading from it.
    caller.data_mut().message_scratch_area().replace(message);

    Ok(bytes as u32)
}

// Moves reading head of the internal message buffer. It's useful if you wish to read the a bit
// of a message, decide that someone else will handle it, `seek_data(0)` to reset the read
// position for the new receiver and `send` it to another process.
//
// Traps:
// * If it's called without a data message being inside of the scratch area.
fn seek_data<T: ProcessState + ProcessCtx<T>>(
    mut caller: Caller<T>,
    index: u64,
) -> Result<(), Trap> {
    let mut message = caller
        .data_mut()
        .message_scratch_area()
        .as_mut()
        .or_trap("lunatic::message::seek_data")?;
    match &mut message {
        Message::Data(data) => data.seek(index as usize),
        Message::LinkDied(_) => {
            return Err(Trap::new("Unexpected `Message::LinkDied` in scratch area"))
        }
    };
    Ok(())
}

// Returns the message tag or 0 if no tag was set.
//
// Traps:
// * If it's called without a message being inside of the scratch area.
fn get_tag<T: ProcessState + ProcessCtx<T>>(mut caller: Caller<T>) -> Result<i64, Trap> {
    let message = caller
        .data_mut()
        .message_scratch_area()
        .as_ref()
        .or_trap("lunatic::message::get_tag")?;
    match message.tag() {
        Some(tag) => Ok(tag),
        None => Ok(0),
    }
}

// Returns the size in bytes of the message buffer.
//
// Traps:
// * If it's called without a data message being inside of the scratch area.
fn data_size<T: ProcessState + ProcessCtx<T>>(mut caller: Caller<T>) -> Result<u64, Trap> {
    let message = caller
        .data_mut()
        .message_scratch_area()
        .as_ref()
        .or_trap("lunatic::message::data_size")?;
    let bytes = match message {
        Message::Data(data) => data.size(),
        Message::LinkDied(_) => {
            return Err(Trap::new("Unexpected `Message::LinkDied` in scratch area"))
        }
    };

    Ok(bytes as u64)
}

// Adds a tcp stream resource to the message that is currently in the scratch area and returns
// the new location of it. This will remove the tcp stream from  the current process' resources.
//
// Traps:
// * If TCP stream ID doesn't exist
// * If no data message is in the scratch area.
fn push_tcp_stream<T: ProcessState + ProcessCtx<T> + NetworkingCtx>(
    mut caller: Caller<T>,
    stream_id: u64,
) -> Result<u64, Trap> {
    let stream = caller
        .data_mut()
        .tcp_stream_resources_mut()
        .remove(stream_id)
        .or_trap("lunatic::message::push_tcp_stream")?;
    let message = caller
        .data_mut()
        .message_scratch_area()
        .as_mut()
        .or_trap("lunatic::message::push_tcp_stream")?;
    let index = match message {
        Message::Data(data) => data.add_tcp_stream(stream) as u64,
        Message::LinkDied(_) => {
            return Err(Trap::new("Unexpected `Message::LinkDied` in scratch area"))
        }
    };
    Ok(index)
}

// Takes the tcp stream from the message that is currently in the scratch area by index, puts
// it into the process' resources and returns the resource ID.
//
// Traps:
// * If index ID doesn't exist or matches the wrong resource (not a tcp stream).
// * If no data message is in the scratch area.
fn take_tcp_stream<T: ProcessState + ProcessCtx<T> + NetworkingCtx>(
    mut caller: Caller<T>,
    index: u64,
) -> Result<u64, Trap> {
    let message = caller
        .data_mut()
        .message_scratch_area()
        .as_mut()
        .or_trap("lunatic::message::take_tcp_stream")?;
    let tcp_stream = match message {
        Message::Data(data) => data
            .take_tcp_stream(index as usize)
            .or_trap("lunatic::message::take_tcp_stream")?,
        Message::LinkDied(_) => {
            return Err(Trap::new("Unexpected `Message::LinkDied` in scratch area"))
        }
    };
    Ok(caller.data_mut().tcp_stream_resources_mut().add(tcp_stream))
}

// Sends the message to a process.
//
// There are no guarantees that the message will be received.
//
// Traps:
// * If the process ID doesn't exist.
// * If it's called before creating the next message.
fn send<T: ProcessState + ProcessCtx<T>>(
    mut caller: Caller<T>,
    process_id: u64,
) -> Result<(), Trap> {
    let message = caller
        .data_mut()
        .message_scratch_area()
        .take()
        .or_trap("lunatic::message::send::no_message")?;
<<<<<<< HEAD
    let process = caller
        .data_mut()
        .environment()
        .get_process(process_id)
        .or_trap("lunatic::message::send::no_process")?;
    process.send(Signal::Message(message));
=======

    if let Some(process) = caller.data_mut().environment().get_process(process_id) {
        process.send(Signal::Message(message));
    }

>>>>>>> c37e43db
    Ok(())
}

// Sends the message to a process and waits for a reply, but doesn't look through existing
// messages in the mailbox queue while waiting. This is an optimization that only makes sense
// with tagged messages. In a request/reply scenario we can tag the request message with an
// unique tag and just wait on it specifically.
//
// This operation needs to be an atomic host function, if we jumped back into the guest we could
// miss out on the incoming message before `receive` is called.
//
// If timeout is specified (value different from 0), the function will return on timeout
// expiration with value 9027.
//
// Returns:
// * 0    if message arrived.
// * 9027 if call timed out.
//
// Traps:
// * If the process ID doesn't exist.
// * If it's called with wrong data in the scratch area.
fn send_receive_skip_search<T: ProcessState + ProcessCtx<T> + Send>(
    mut caller: Caller<T>,
    process_id: u64,
    timeout: u32,
) -> Box<dyn Future<Output = Result<u32, Trap>> + Send + '_> {
    Box::new(async move {
        let message = caller
            .data_mut()
            .message_scratch_area()
            .take()
            .or_trap("lunatic::message::send_receive_skip_search")?;
        let mut _tags = [0; 1];
        let tags = if let Some(tag) = message.tag() {
            _tags = [tag];
            Some(&_tags[..])
        } else {
            None
        };
<<<<<<< HEAD
        let process = caller
            .data_mut()
            .environment()
            .get_process(process_id)
            .or_trap("lunatic::message::send_receive_skip_search")?;
        process.send(Signal::Message(message));
        if let Some(message) = tokio::select! {
=======

        if let Some(process) = caller.data_mut().environment().get_process(process_id) {
            process.send(Signal::Message(message));
        }

        if let Some(message) = tokio::select! {
            // Timeout will still happen after `timeout` milliseconds, even if the process doesn't exist
>>>>>>> c37e43db
            _ = tokio::time::sleep(Duration::from_millis(timeout as u64)), if timeout != 0 => None,
            message = caller.data_mut().mailbox().pop_skip_search(tags) => Some(message)
        } {
            // Put the message into the scratch area
            caller.data_mut().message_scratch_area().replace(message);
            Ok(0)
        } else {
            Ok(9027)
        }
    })
}

// Takes the next message out of the queue or blocks until the next message is received if queue
// is empty.
//
// If **tag_len** is a value greater than 0 it will block until a message is received matching any
// of the supplied tags. **tag_ptr** points to an array containing i64 value encoded as little
// endian values.
//
// If timeout is specified (value different from 0), the function will return on timeout
// expiration with value 9027.
//
// Once the message is received, functions like `lunatic::message::read_data()` can be used to
// extract data out of it.
//
// Returns:
// * 0    if it's a data message.
// * 1    if it's a signal turned into a message.
// * 9027 if call timed out.
//
// Traps:
// * If **tag_ptr + (ciovec_array_len * 8) is outside the memory
fn receive<T: ProcessState + ProcessCtx<T> + Send>(
    mut caller: Caller<T>,
    tag_ptr: u32,
    tag_len: u32,
    timeout: u32,
) -> Box<dyn Future<Output = Result<u32, Trap>> + Send + '_> {
    Box::new(async move {
        let tags = if tag_len > 0 {
            let memory = get_memory(&mut caller)?;
            let buffer = memory
                .data(&caller)
                .get(tag_ptr as usize..(tag_ptr + tag_len * 8) as usize)
                .or_trap("lunatic::message::receive")?;

            // Gether all tags
            let tags: Vec<i64> = buffer
                .chunks_exact(8)
                .map(|chunk| i64::from_le_bytes(chunk.try_into().expect("works")))
                .collect();
            Some(tags)
        } else {
            None
        };

        if let Some(message) = tokio::select! {
            _ = tokio::time::sleep(Duration::from_millis(timeout as u64)), if timeout != 0 => None,
            message = caller.data_mut().mailbox().pop(tags.as_deref()) => Some(message)
        } {
            let result = match message {
                Message::Data(_) => 0,
                Message::LinkDied(_) => 1,
            };
            // Put the message into the scratch area
            caller.data_mut().message_scratch_area().replace(message);
            Ok(result)
        } else {
            Ok(9027)
        }
    })
}

// Adds a udp socket resource to the message that is currently in the scratch area and returns
// the new location of it. This will remove the socket from the current process' resources.
//
// Traps:
// * If UDP socket ID doesn't exist
// * If no data message is in the scratch area.
fn push_udp_socket<T: ProcessState + ProcessCtx<T> + NetworkingCtx>(
    mut caller: Caller<T>,
    socket_id: u64,
) -> Result<u64, Trap> {
    let data = caller.data_mut();
    let socket = data
        .udp_resources_mut()
        .remove(socket_id)
        .or_trap("lunatic::message::push_udp_socket")?;
    let message = data
        .message_scratch_area()
        .as_mut()
        .or_trap("lunatic::message::push_udp_socket")?;
    let index = match message {
        Message::Data(data) => data.add_udp_socket(socket) as u64,
        Message::LinkDied(_) => {
            return Err(Trap::new("Unexpected `Message::LinkDied` in scratch area"))
        }
    };
    Ok(index)
}

// Takes the udp socket from the message that is currently in the scratch area by index, puts
// it into the process' resources and returns the resource ID.
//
// Traps:
// * If index ID doesn't exist or matches the wrong resource (not a udp socket).
// * If no data message is in the scratch area.
fn take_udp_socket<T: ProcessState + ProcessCtx<T> + NetworkingCtx>(
    mut caller: Caller<T>,
    index: u64,
) -> Result<u64, Trap> {
    let message = caller
        .data_mut()
        .message_scratch_area()
        .as_mut()
        .or_trap("lunatic::message::take_udp_socket")?;
    let udp_socket = match message {
        Message::Data(data) => data
            .take_udp_socket(index as usize)
            .or_trap("lunatic::message::take_udp_socket")?,
        Message::LinkDied(_) => {
            return Err(Trap::new("Unexpected `Message::LinkDied` in scratch area"))
        }
    };
    Ok(caller.data_mut().udp_resources_mut().add(udp_socket))
}<|MERGE_RESOLUTION|>--- conflicted
+++ resolved
@@ -329,20 +329,11 @@
         .message_scratch_area()
         .take()
         .or_trap("lunatic::message::send::no_message")?;
-<<<<<<< HEAD
-    let process = caller
-        .data_mut()
-        .environment()
-        .get_process(process_id)
-        .or_trap("lunatic::message::send::no_process")?;
-    process.send(Signal::Message(message));
-=======
 
     if let Some(process) = caller.data_mut().environment().get_process(process_id) {
         process.send(Signal::Message(message));
     }
 
->>>>>>> c37e43db
     Ok(())
 }
 
@@ -382,15 +373,6 @@
         } else {
             None
         };
-<<<<<<< HEAD
-        let process = caller
-            .data_mut()
-            .environment()
-            .get_process(process_id)
-            .or_trap("lunatic::message::send_receive_skip_search")?;
-        process.send(Signal::Message(message));
-        if let Some(message) = tokio::select! {
-=======
 
         if let Some(process) = caller.data_mut().environment().get_process(process_id) {
             process.send(Signal::Message(message));
@@ -398,7 +380,6 @@
 
         if let Some(message) = tokio::select! {
             // Timeout will still happen after `timeout` milliseconds, even if the process doesn't exist
->>>>>>> c37e43db
             _ = tokio::time::sleep(Duration::from_millis(timeout as u64)), if timeout != 0 => None,
             message = caller.data_mut().mailbox().pop_skip_search(tags) => Some(message)
         } {
